# DB_CONN_STRING = "dbname='server-tg-pisunchik' user='postgres' password='123' host='192.168.8.2'"

# YOUR_CHAT_ID = 741542965  # Замените на свой Telegram chat id

import os
import subprocess
import json

import psycopg2
from datetime import datetime, timedelta
from apscheduler.schedulers.background import BackgroundScheduler
import telebot
from telebot import types
import logging
import re

import spotipy
from spotipy.oauth2 import SpotifyClientCredentials

# ============================
# Spotify Аутентификация
# ============================
client_id = "9bf48d25628445f4a046b633498a0933"
client_secret = "db437688f371473b92a2e54c8e8199b5"
MAX_ID = 741542965

sp = spotipy.Spotify(
    client_credentials_manager=SpotifyClientCredentials(client_id=client_id, client_secret=client_secret)
)

def extract_playlist_id(playlist_url):
    match = re.search(r'playlist/([a-zA-Z0-9]+)', playlist_url)
    if not match:
        raise ValueError("Неверный формат URL плейлиста")
    return match.group(1)

def get_tracks_from_playlist(playlist_url):
    playlist_id = extract_playlist_id(playlist_url)
    track_uris = []
    results = sp.playlist_items(playlist_id)
    track_items = results['items']
    while results['next']:
        results = sp.next(results)
        track_items.extend(results['items'])
    for item in track_items:
        track = item.get('track')
        if track:
            track_uris.append(track['external_urls']['spotify'])
    return track_uris

# ============================
# Конфигурация и константы
# ============================
logging.basicConfig(level=logging.INFO)

TELEGRAM_BOT_TOKEN = "7815692651:AAGBWOiEBMbulQOC_-6uvvBl9oF08pn3cJ0"
DB_CONN_STRING = "dbname='server-tg-pisunchik' user='admin' password='Sokoez32' host='localhost'"
DOWNLOAD_DIR = "../downloads"
YOUR_CHAT_ID = -1001294162183  # Замените на свой Telegram chat id

# Расписание матчей: 2 голосования в день (например, в 12:00 и 18:00)
MATCHUP_TIMES = ["12:00", "18:00"]

# Плейлисты Spotify для каждого участника (примерно по 12 треков в каждом)
PLAYLISTS = {
    "Max": "https://open.spotify.com/playlist/6GWIvmFtFQ9ZM7K5rkW3D6?si=fdefb484eaa54b41",
    "Yura": "https://open.spotify.com/playlist/1dAbSSXLOQtchgDEk9fT8n?si=duZs2KIATI6P5y0rR8u1Dw&pi=ovW_dnvHSui0Z",
    "Bogdan": "https://open.spotify.com/playlist/2lG3kJGp3TKf8L2fb85tIi?si=fcX3CtcpQs6jSDv8RxlEDg"
}

song_pools = {}
for friend, playlist_url in PLAYLISTS.items():
    try:
        song_pools[friend] = get_tracks_from_playlist(playlist_url)
    except Exception as e:
        print(f"Ошибка при получении плейлиста для {friend}: {e}")

# ============================
# Функция формирования пар с ограничением по friend
# ============================
def create_pairs(songs):
    """
    Формирует пары так, чтобы песни от разных участников парились максимально равномерно.
    """
    import random

    # Группировка песен по участнику
    groups = {}
    for song in songs:
        groups.setdefault(song["friend"], []).append(song)

    pairs = []
    remaining_songs = songs.copy()  # Создаем копию списка всех песен

    while len(remaining_songs) > 1:
        song1 = random.choice(remaining_songs)
        remaining_songs.remove(song1)
        
        # Ищем песню другого участника
        other_songs = [s for s in remaining_songs if s["friend"] != song1["friend"]]
        
        if other_songs:  # Если есть песни других участников
            song2 = random.choice(other_songs)
        else:  # Если остались только песни того же участника
            song2 = random.choice(remaining_songs)
            
        remaining_songs.remove(song2)
        pairs.append((song1, song2))

    # Если осталась одна песня, даём ей "бай"
    if remaining_songs:
        pairs.append((remaining_songs[0], None))

    return pairs


# ============================
# Переменные турнира (Bracket)
# ============================
# Каждый раунд – список матчей, где матч = (song1, song2).
# Если матч сыгран, для хранения результата он преобразуется в список:
# [song1, song2, {"winner": winner_song, "vote1": X, "vote2": Y}]
bracket = []           # Список раундов
current_round_index = 0  # Индекс текущего раунда
current_matchup_index = 0  # Индекс текущего матча в раунде
active_matchup = None  # Текущий активный матч

STATE_FILE = "tournament_bracket_state.json"

def save_tournament_state():
    state = {
        "bracket": bracket,
        "current_round_index": current_round_index,
        "current_matchup_index": current_matchup_index
    }
    with open(STATE_FILE, "w", encoding="utf-8") as f:
        json.dump(state, f, ensure_ascii=False)
    logging.info("Состояние турнира сохранено.")

def load_tournament_state():
    global bracket, current_round_index, current_matchup_index
    with open(STATE_FILE, "r", encoding="utf-8") as f:
        state = json.load(f)
    bracket = state.get("bracket", [])
    current_round_index = state.get("current_round_index", 0)
    current_matchup_index = state.get("current_matchup_index", 0)
    logging.info("Состояние турнира загружено: Раунд %d, матч %d", current_round_index+1, current_matchup_index+1)

def initialize_bracket_tournament():
    global bracket, current_round_index, current_matchup_index
    all_songs = []
    for friend, songs in song_pools.items():
        for track_uri in songs:
            all_songs.append({"track_uri": track_uri, "friend": friend})
    # Используем функцию create_pairs для формирования первого раунда
    first_round = create_pairs(all_songs)
    bracket = [first_round]
    current_round_index = 0
    current_matchup_index = 0
    save_tournament_state()
    bot.send_message(YOUR_CHAT_ID, f"🎉 Новый турнир запущен! Раунд 1, пар: {len(first_round)}.")

# ============================
# Работа с БД
# ============================
def init_db():
    conn = psycopg2.connect(DB_CONN_STRING)
    cur = conn.cursor()
    cur.execute("""
    CREATE TABLE IF NOT EXISTS matchups (
        id SERIAL PRIMARY KEY,
        round INTEGER,
        matchup_date TIMESTAMP,
        song1_track_uri TEXT,
        song1_friend TEXT,
        song2_track_uri TEXT,
        song2_friend TEXT,
        song1_votes INTEGER DEFAULT 0,
        song2_votes INTEGER DEFAULT 0,
        winner_track_uri TEXT,
        winner_friend TEXT,
        processed BOOLEAN DEFAULT FALSE,
        created_at TIMESTAMP DEFAULT CURRENT_TIMESTAMP
    )
    """)
    cur.execute("""
    CREATE TABLE IF NOT EXISTS votes (
        id SERIAL PRIMARY KEY,
        matchup_id INTEGER REFERENCES matchups(id),
        voter_id TEXT,
        vote INTEGER,
        vote_timestamp TIMESTAMP DEFAULT CURRENT_TIMESTAMP
    )
    """)
    conn.commit()
    cur.close()
    conn.close()

def insert_matchup_into_db(matchup_data, round_number):
    try:
        conn = psycopg2.connect(DB_CONN_STRING)
        cur = conn.cursor()
        query = """
        INSERT INTO matchups (round, matchup_date, song1_track_uri, song1_friend, song2_track_uri, song2_friend)
        VALUES (%s, %s, %s, %s, %s, %s) RETURNING id;
        """
        matchup_date = datetime.now()
        cur.execute(query, (round_number, matchup_date,
                            matchup_data["song1"]["track_uri"],
                            matchup_data["song1"]["friend"],
                            matchup_data["song2"]["track_uri"],
                            matchup_data["song2"]["friend"]))
        matchup_id = cur.fetchone()[0]
        conn.commit()
        cur.close()
        conn.close()
        logging.info("Матч записан в БД с ID %s", matchup_id)
        return matchup_id
    except Exception as e:
        logging.error("Ошибка записи матча в БД: %s", str(e))
        return None

def insert_vote_into_db(matchup_id, voter_id, vote_value):
    try:
        conn = psycopg2.connect(DB_CONN_STRING)
        cur = conn.cursor()
        query = """
        INSERT INTO votes (matchup_id, voter_id, vote)
        VALUES (%s, %s, %s);
        """
        cur.execute(query, (matchup_id, voter_id, int(vote_value)))
        conn.commit()
        cur.close()
        conn.close()
        logging.info("Голос записан для матча %s", matchup_id)
    except Exception as e:
        logging.error("Ошибка записи голоса в БД: %s", str(e))

def finalize_matchup_in_db(matchup_id, vote1, vote2, winner_song):
    try:
        conn = psycopg2.connect(DB_CONN_STRING)
        cur = conn.cursor()
        query = """
        UPDATE matchups SET song1_votes = %s, song2_votes = %s, winner_track_uri = %s, winner_friend = %s, processed = TRUE
        WHERE id = %s;
        """
        cur.execute(query, (vote1, vote2, winner_song["track_uri"], winner_song["friend"], matchup_id))
        conn.commit()
        cur.close()
        conn.close()
        logging.info("Матч %s завершён в БД", matchup_id)
    except Exception as e:
        logging.error("Ошибка завершения матча в БД: %s", str(e))

# ============================
# Spotify Download Helper
# ============================
def download_song(track_uri):
    try:
        cmd = ["spotdl", "--output", DOWNLOAD_DIR, track_uri]
        logging.info("Скачиваем песню %s", track_uri)
        result = subprocess.run(cmd, capture_output=True, text=True, encoding="utf-8", errors="replace", timeout=120)
        if result.returncode != 0:
            logging.error("Не удалось скачать %s: %s", track_uri, result.stderr)
            return None
        files = os.listdir(DOWNLOAD_DIR)
        if not files:
            return None
        files.sort(key=lambda f: os.path.getctime(os.path.join(DOWNLOAD_DIR, f)), reverse=True)
        file_path = os.path.join(DOWNLOAD_DIR, files[0])
        return file_path
    except Exception as e:
        logging.exception("Исключение при скачивании %s: %s", track_uri, str(e))
        return None

def delete_file(file_path):
    try:
        os.remove(file_path)
    except Exception as e:
        logging.error("Не удалось удалить файл %s: %s", file_path, str(e))

# ============================
# Telegram Bot Setup
# ============================
bot = telebot.TeleBot(TELEGRAM_BOT_TOKEN)

# ============================
# Публикация матча (Bracket)
# ============================
def post_daily_matchup_bracket():
    global current_matchup_index, active_matchup, bracket, current_round_index

    # Если текущий раунд закончен, переходим к следующему
    if current_matchup_index >= len(bracket[current_round_index]):
        bot.send_message(YOUR_CHAT_ID, f"Раунд {current_round_index+1} завершён. Подготовка следующего раунда...")
        build_next_round()
        return

    matchup = bracket[current_round_index][current_matchup_index]
    # Если второй участник отсутствует – бай
    if matchup[1] is None:
        bot.send_message(YOUR_CHAT_ID, f"Песня от {matchup[0]['friend']} ({matchup[0]['track_uri']}) получает бай и проходит в следующий раунд!")
        record_matchup_result(matchup, winner=matchup[0], vote1=0, vote2=0)
        current_matchup_index += 1
        save_tournament_state()
        post_daily_matchup_bracket()
        return

    # Скачиваем аудио для обоих участников
    file1 = download_song(matchup[0]["track_uri"])
    file2 = download_song(matchup[1]["track_uri"])
    if file1 is None:
        bot.send_message(YOUR_CHAT_ID, f"Не удалось скачать песню от {matchup[0]['friend']}")
        return
    if file2 is None:
        bot.send_message(YOUR_CHAT_ID, f"Не удалось скачать песню от {matchup[1]['friend']}")
        delete_file(file1)
        return

    try:
        bot.send_audio(YOUR_CHAT_ID, audio=open(file1, 'rb'))
    except Exception as e:
        bot.send_message(YOUR_CHAT_ID, f"Ошибка отправки аудио первой песни: {str(e)}")
        delete_file(file1)
        delete_file(file2)
        return
    try:
        bot.send_audio(YOUR_CHAT_ID, audio=open(file2, 'rb'))
    except Exception as e:
        bot.send_message(YOUR_CHAT_ID, f"Ошибка отправки аудио второй песни: {str(e)}")
        delete_file(file1)
        delete_file(file2)
        return

    delete_file(file1)
    delete_file(file2)

    # Клавиатура для голосования
    markup = types.InlineKeyboardMarkup()
    btn1 = types.InlineKeyboardButton("Голосовать за Песню 1", callback_data="bracket_vote|1")
    btn2 = types.InlineKeyboardButton("Голосовать за Песню 2", callback_data="bracket_vote|2")
    markup.row(btn1, btn2)

    msg = bot.send_message(YOUR_CHAT_ID,
                           "🎶 Выберите победителя матча:",
                           reply_markup=markup)
    active_matchup = {
        "round": current_round_index + 1,
        "match_index": current_matchup_index,
        "song1": matchup[0],
        "song2": matchup[1],
        "votes": {"1": set(), "2": set()},
        "trivia_msg_id": msg.message_id,
        "chat_id": YOUR_CHAT_ID,
        "reply_markup": markup,
        "matchup_id": insert_matchup_into_db({
            "song1": matchup[0],
            "song2": matchup[1]
        }, current_round_index+1)
    }
    logging.info("Матч опубликован: %s vs %s", matchup[0]["track_uri"], matchup[1]["track_uri"])

@bot.callback_query_handler(func=lambda call: call.data.startswith("bracket_vote|"))
def handle_bracket_vote(call):
    global active_matchup, current_matchup_index
    if active_matchup is None:
        bot.answer_callback_query(call.id, "Нет активного матча.")
        return
    parts = call.data.split("|")
    if len(parts) != 2:
        bot.answer_callback_query(call.id, "Неверный формат голосования.")
        return
    vote_value = parts[1]
    voter_id = str(call.from_user.id)
    if voter_id in active_matchup["votes"]["1"] or voter_id in active_matchup["votes"]["2"]:
        bot.answer_callback_query(call.id, "Вы уже голосовали!")
        return
    active_matchup["votes"][vote_value].add(voter_id)
    if active_matchup["matchup_id"]:
        insert_vote_into_db(active_matchup["matchup_id"], voter_id, vote_value)
    vote1_count = len(active_matchup["votes"]["1"])
    vote2_count = len(active_matchup["votes"]["2"])
    new_text = f"🎤 Текущие голоса:\nПесня 1: {vote1_count}\nПесня 2: {vote2_count}"
    try:
        bot.edit_message_text(new_text,
                              chat_id=active_matchup["chat_id"],
                              message_id=active_matchup["trivia_msg_id"],
                              reply_markup=active_matchup["reply_markup"])
    except Exception as e:
        logging.error("Ошибка редактирования сообщения: %s", str(e))
    bot.answer_callback_query(call.id, "Голос засчитан!")
    total_votes = vote1_count + vote2_count
    if total_votes >= 3:
        finalize_matchup_bracket()


ADMIN_IDS = [741542965]  # Добавьте сюда ID администраторов

@bot.message_handler(commands=['vote_for'])
def vote_for_player(message):
    if message.from_user.id not in ADMIN_IDS:
        bot.reply_to(message, "❌ Эта команда доступна только администраторам.")
        return
        
    try:
        # Формат: /vote_for user_id song_number
        parts = message.text.split()
        if len(parts) != 3:
            bot.reply_to(message, "❌ Использование: /vote_for user_id song_number")
            return
            
        voter_id = parts[1]
        vote_value = parts[2]
        
        if active_matchup is None:
            bot.reply_to(message, "❌ Нет активного матча.")
            return
            
        if voter_id in active_matchup["votes"]["1"] or voter_id in active_matchup["votes"]["2"]:
            bot.reply_to(message, "❌ Этот пользователь уже голосовал!")
            return
            
        if vote_value not in ["1", "2"]:
            bot.reply_to(message, "❌ Номер песни должен быть 1 или 2")
            return
            
        active_matchup["votes"][vote_value].add(voter_id)
        if active_matchup["matchup_id"]:
            insert_vote_into_db(active_matchup["matchup_id"], voter_id, vote_value)
            
        vote1_count = len(active_matchup["votes"]["1"])
        vote2_count = len(active_matchup["votes"]["2"])
        
        new_text = f"🎤 Текущие голоса:\nПесня 1: {vote1_count}\nПесня 2: {vote2_count}"
        bot.edit_message_text(new_text,
                            chat_id=active_matchup["chat_id"],
                            message_id=active_matchup["trivia_msg_id"],
                            reply_markup=active_matchup["reply_markup"])
                            
        bot.reply_to(message, f"✅ Голос пользователя {voter_id} за песню {vote_value} засчитан!")
        
        total_votes = vote1_count + vote2_count
        if total_votes >= 3:
            finalize_matchup_bracket()
            
    except Exception as e:
        bot.reply_to(message, f"❌ Ошибка: {str(e)}")

# Добавим функцию для уведомления неголосовавших
def notify_non_voters():
    if active_matchup is None:
        return
        
    # Словарь с ID пользователей и их именами в Telegram
    participants = {
        742272644: "spedymax",
        741542965: "Spatifilum",
        855951767: "lofiSnitch"
    }
    
    
    participants2 = {
        742272644: "Макс",
        741542965: "Юра",
        855951767: "Богдан"
    }

    # Проверяем, что active_matchup и его поля существуют
    if not isinstance(active_matchup, dict) or "votes" not in active_matchup:
        return
        
    voted_participants = set().union(
        active_matchup["votes"].get("1", set()),
        active_matchup["votes"].get("2", set())
    )
    non_voters = set(participants.keys()) - voted_participants
    disabled_link=types.LinkPreviewOptions(is_disabled=True)
    if non_voters:
        # Создаем упоминания с помощью HTML-разметки
        mention_text = " ".join([f"<a href='https://t.me/{participants[uid]}'>@{participants2[uid]}</a>" for uid in non_voters])
        bot.reply_to(active_matchup["trivia_msg_id"],
                        f"⚠️ Напоминание! {mention_text}\n"
                        f"У вас есть 30 минут, чтобы проголосовать в текущем матче!",
                        parse_mode='HTML', link_preview_options=disabled_link)


def finalize_matchup_bracket():
    global active_matchup, current_matchup_index
    if active_matchup is None:
        return
    vote1 = len(active_matchup["votes"]["1"])
    vote2 = len(active_matchup["votes"]["2"])
    if vote1 == vote2:
        bot.send_message(YOUR_CHAT_ID, "Ничья! Голосование повторяется.")
        active_matchup = None
        return
    winner_vote = "1" if vote1 > vote2 else "2"
    loser_vote = "2" if winner_vote == "1" else "1"
    winner_song = active_matchup["song1"] if winner_vote == "1" else active_matchup["song2"]
    loser_song = active_matchup["song1"] if loser_vote == "1" else active_matchup["song2"]
    
    # Отправка аудио и названия песни победителя
    file_path = download_song(winner_song["track_uri"])
    if file_path:
        try:
            bot.send_audio(YOUR_CHAT_ID, audio=open(file_path, 'rb'))
            bot.send_message(YOUR_CHAT_ID, f"Победитель матча – песня от {winner_song['friend']}!\nНазвание: {winner_song['track_uri']}")
        except Exception as e:
            bot.send_message(YOUR_CHAT_ID, f"Ошибка отправки аудио победителя: {str(e)}")
        finally:
            delete_file(file_path)
    else:
        bot.send_message(YOUR_CHAT_ID, f"Не удалось скачать песню победителя от {winner_song['friend']}")

    if active_matchup["matchup_id"]:
        finalize_matchup_in_db(active_matchup["matchup_id"], vote1, vote2, winner_song)
    record_matchup_result(bracket[current_round_index][current_matchup_index], winner_song, vote1, vote2)
    active_matchup = None
    current_matchup_index += 1
    save_tournament_state()

def record_matchup_result(matchup, winner, vote1=0, vote2=0):
    matchup_result = {"winner": winner, "vote1": vote1, "vote2": vote2}
    bracket[current_round_index][current_matchup_index] = [matchup[0], matchup[1], matchup_result]

def build_next_round():
    global bracket, current_round_index, current_matchup_index
    winners = []
    for match in bracket[current_round_index]:
        if isinstance(match, list) and len(match) == 3 and "winner" in match[2]:
            winners.append(match[2]["winner"])
    if not winners:
        bot.send_message(YOUR_CHAT_ID, "Ошибка: не найдено победителей текущего раунда.")
        return
    if len(winners) == 1:
        bot.send_message(YOUR_CHAT_ID, f"🏆 Чемпион турнира – песня от {winners[0]['friend']}!")
        if os.path.exists(STATE_FILE):
            os.remove(STATE_FILE)
        initialize_bracket_tournament()
        return
    # Используем create_pairs для формирования нового раунда
    next_round = create_pairs(winners)
    bracket.append(next_round)
    current_round_index += 1
    current_matchup_index = 0
    save_tournament_state()
    bot.send_message(YOUR_CHAT_ID, f"Начинается раунд {current_round_index+1} с {len(next_round)} матчами.")
    post_daily_matchup_bracket()

# ============================
# Визуализация таблицы турнира (брекета)
# ============================
def visualize_bracket():
    visual = ""
    for r_idx, round_matches in enumerate(bracket):
        visual += f"Раунд {r_idx+1}:\n"
        for m_idx, match in enumerate(round_matches):
            if isinstance(match, list) and len(match) == 3 and "winner" in match[2]:
                song1 = match[0]
                song2 = match[1]
                winner = match[2]["winner"]
                # Проверяем оба участника на None
                if song1 is None and song2 is None:
                    visual += f"  Матч {m_idx+1}: Пустой матч\n"
                elif song1 is None:
                    visual += f"  Матч {m_idx+1}: БАЙ vs {song2['friend']} -> Победитель: {winner['friend']}\n"
                elif song2 is None:
                    visual += f"  Матч {m_idx+1}: {song1['friend']} (БАЙ) -> Победитель: {winner['friend']}\n"
                else:
                    visual += f"  Матч {m_idx+1}: {song1['friend']} vs {song2['friend']} -> Победитель: {winner['friend']}\n"
            else:
                song1 = match[0]
                song2 = match[1]
                # Проверяем оба участника на None для текущих матчей
                if song1 is None and song2 is None:
                    visual += f"  Матч {m_idx+1}: Пустой матч\n"
                elif song1 is None:
                    visual += f"  Матч {m_idx+1}: БАЙ vs {song2['friend']}\n"
                elif song2 is None:
                    visual += f"  Матч {m_idx+1}: {song1['friend']} -> БАЙ\n"
                else:
                    visual += f"  Матч {m_idx+1}: {song1['friend']} vs {song2['friend']} -> (ожидается голосование)\n"
        visual += "\n"
    return visual

@bot.message_handler(commands=['bracket'])
def show_bracket(message):
    bracket_visual = visualize_bracket()
    bot.reply_to(message, f"Текущая таблица турнира:\n\n{bracket_visual}")

# ============================
# Команды для управления турниром
# ============================
@bot.message_handler(commands=['start_tournament'])
def cmd_start_tournament(message):
    if os.path.exists(STATE_FILE):
        load_tournament_state()
        bot.send_message(MAX_ID, "Продолжаем существующий турнир!")
        post_daily_matchup_bracket()
    else:
        initialize_bracket_tournament()

@bot.message_handler(func=lambda message: message.text.lower() in ["новый", "продолжить"])
def handle_tournament_choice(message):
    if message.text.lower() == "новый":
        initialize_bracket_tournament()
        bot.reply_to(message, "Запущен новый турнир!")
    elif message.text.lower() == "продолжить":
        load_tournament_state()
        bot.reply_to(message, "Продолжаем старый турнир!")
        post_daily_matchup_bracket()

@bot.message_handler(commands=['manual_matchup'])
def manual_matchup(message):
    post_daily_matchup_bracket()
    bot.reply_to(message, "Ручной запуск матча активирован!")

# ============================
# Планирование матчей – 2 в день
# ============================
scheduler = BackgroundScheduler()

def schedule_daily_matchups():
    now = datetime.now()
    for t in MATCHUP_TIMES:
        target_time = datetime.strptime(t, "%H:%M").replace(year=now.year, month=now.month, day=now.day)
        if now > target_time:
            target_time += timedelta(days=1)
        scheduler.add_job(post_daily_matchup_bracket, 'interval', days=1, next_run_time=target_time)
        logging.info("Матч запланирован на %s (через %d секунд)", t, int((target_time - now).total_seconds()))

def schedule_reminder_before_matchup():
    for t in MATCHUP_TIMES:
        reminder_time = datetime.strptime(t, "%H:%M") - timedelta(minutes=30)
        reminder_time = reminder_time.strftime("%H:%M")
        scheduler.add_job(notify_non_voters, 'cron', hour=reminder_time.split(":")[0], 
                        minute=reminder_time.split(":")[1])


# ============================
# Основное выполнение
# ============================

if __name__ == "__main__":
    if not os.path.exists(DOWNLOAD_DIR):
        os.makedirs(DOWNLOAD_DIR)
    init_db()
    if os.path.exists(STATE_FILE):
        load_tournament_state()
<<<<<<< HEAD
        bot.send_message(MAX_ID, "Продолжаем существующий турнир!")
=======
>>>>>>> b98caa65
        post_daily_matchup_bracket()
    else:
        initialize_bracket_tournament()
    schedule_daily_matchups()
    schedule_reminder_before_matchup()
    scheduler.start()
    bot.infinity_polling()<|MERGE_RESOLUTION|>--- conflicted
+++ resolved
@@ -647,10 +647,6 @@
     init_db()
     if os.path.exists(STATE_FILE):
         load_tournament_state()
-<<<<<<< HEAD
-        bot.send_message(MAX_ID, "Продолжаем существующий турнир!")
-=======
->>>>>>> b98caa65
         post_daily_matchup_bracket()
     else:
         initialize_bracket_tournament()
